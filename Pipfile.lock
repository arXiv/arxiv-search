{
    "_meta": {
        "hash": {
<<<<<<< HEAD
            "sha256": "b5591175a6c44db3344e8d82d7c47c4f6482daf7912544bd37f3cf8d82c21937"
=======
            "sha256": "6072c8a0a2ff9f76ff7f46f802420339d62e91090f1aa8740d7a5cb4b65ac9b4"
>>>>>>> fed98935
        },
        "pipfile-spec": 6,
        "requires": {},
        "sources": [
            {
                "name": "pypi",
                "url": "https://pypi.python.org/simple",
                "verify_ssl": true
            }
        ]
    },
    "default": {
        "arxiv-auth": {
            "hashes": [
                "sha256:34cf8fb11db111046a77fd14998b06f681c98afac79a972a663af40bc1999e41"
            ],
            "index": "pypi",
            "version": "==0.2.7"
        },
        "arxiv-base": {
            "hashes": [
                "sha256:a5c159a937d2d4304440e661ea14ff81bf32950e19765a14bc9efcb7750bbfb3"
            ],
            "index": "pypi",
            "version": "==0.15.2"
        },
        "bleach": {
            "hashes": [
                "sha256:213336e49e102af26d9cde77dd2d0397afabc5a6bf2fed985dc35b5d1e285a16",
                "sha256:3fdf7f77adcf649c9911387df51254b813185e32b2c6619f690b593a617e19fa"
            ],
            "index": "pypi",
            "version": "==3.1.0"
        },
        "boto": {
            "hashes": [
                "sha256:13be844158d1bd80a94c972c806ec8381b9ea72035aa06123c5db6bc6a6f3ead",
                "sha256:deb8925b734b109679e3de65856018996338758f4b916ff4fe7bb62b6d7000d1"
            ],
            "index": "pypi",
            "version": "==2.48.0"
        },
        "boto3": {
            "hashes": [
                "sha256:48823dab93700238a6d879df10e8244db7224f01df62128b20237fae0cf94f56",
                "sha256:b8d3590f8a26cd3a1e4251a80fccc3de7506a830da9fc29ef1ff9499601682a2"
            ],
            "index": "pypi",
            "version": "==1.6.6"
        },
        "botocore": {
            "hashes": [
                "sha256:c43d16a60089b09696e5094a74204740dfcf306e644b8267342e3afdd181537c",
                "sha256:f7e0b48003558086f46895cd22f860046c0a6b939f771d1acc97fa8d18cb4ff4"
            ],
            "index": "pypi",
            "version": "==1.9.6"
        },
        "certifi": {
            "hashes": [
                "sha256:40523d2efb60523e113b44602298f0960e900388cf3bb6043f645cf57ea9e3f5",
                "sha256:54a07c09c586b0e4c619f02a5e94e36619da8e2b053e20f594348c0611803704"
            ],
            "index": "pypi",
            "version": "==2017.7.27.1"
        },
        "chardet": {
            "hashes": [
                "sha256:84ab92ed1c4d4f16916e05906b6b75a6c0fb5db821cc65e70cbd64a3e2a5eaae",
                "sha256:fc323ffcaeaed0e0a02bf4d117757b98aed530d9ed4531e3e15460124c106691"
            ],
            "index": "pypi",
            "version": "==3.0.4"
        },
        "click": {
            "hashes": [
                "sha256:29f99fc6125fbc931b758dc053b3114e55c77a6e4c6c3a2674a2dc986016381d",
                "sha256:f15516df478d5a56180fbf80e68f206010e6d160fc39fa508b65e035fd75130b"
            ],
            "index": "pypi",
            "version": "==6.7"
        },
        "coverage": {
            "hashes": [
                "sha256:007eeef7e23f9473622f7d94a3e029a45d55a92a1f083f0f3512f5ab9a669b05",
                "sha256:079248312838c4c8f3494934ab7382a42d42d5f365f0cf7516f938dbb3f53f3f",
                "sha256:17307429935f96c986a1b1674f78079528833410750321d22b5fb35d1883828e",
                "sha256:2ad357d12971e77360034c1596011a03f50c0f9e1ecd12e081342b8d1aee2236",
                "sha256:2e1a5c6adebb93c3b175103c2f855eda957283c10cf937d791d81bef8872d6ca",
                "sha256:309d91bd7a35063ec7a0e4d75645488bfab3f0b66373e7722f23da7f5b0f34cc",
                "sha256:358d635b1fc22a425444d52f26287ae5aea9e96e254ff3c59c407426f44574f4",
                "sha256:3f4d0b3403d3e110d2588c275540649b1841725f5a11a7162620224155d00ba2",
                "sha256:493082f104b5ca920e97a485913de254cbe351900deed72d4264571c73464cd0",
                "sha256:4c4f368ffe1c2e7602359c2c50233269f3abe1c48ca6b288dcd0fb1d1c679733",
                "sha256:5ff16548492e8a12e65ff3d55857ccd818584ed587a6c2898a9ebbe09a880674",
                "sha256:66f393e10dd866be267deb3feca39babba08ae13763e0fc7a1063cbe1f8e49f6",
                "sha256:700d7579995044dc724847560b78ac786f0ca292867447afda7727a6fbaa082e",
                "sha256:81912cfe276e0069dca99e1e4e6be7b06b5fc8342641c6b472cb2fed7de7ae18",
                "sha256:82cbd3317320aa63c65555aa4894bf33a13fb3a77f079059eb5935eea415938d",
                "sha256:845fddf89dca1e94abe168760a38271abfc2e31863fbb4ada7f9a99337d7c3dc",
                "sha256:87d942863fe74b1c3be83a045996addf1639218c2cb89c5da18c06c0fe3917ea",
                "sha256:9721f1b7275d3112dc7ccf63f0553c769f09b5c25a26ee45872c7f5c09edf6c1",
                "sha256:a7cfaebd8f24c2b537fa6a271229b051cdac9c1734bb6f939ccfc7c055689baa",
                "sha256:b0059630ca5c6b297690a6bf57bf2fdac1395c24b7935fd73ee64190276b743b",
                "sha256:bd4800e32b4c8d99c3a2c943f1ac430cbf80658d884123d19639bcde90dad44a",
                "sha256:cdd92dd9471e624cd1d8c1a2703d25f114b59b736b0f1f659a98414e535ffb3d",
                "sha256:d00e29b78ff610d300b2c37049a41234d48ea4f2d2581759ebcf67caaf731c31",
                "sha256:d1ee76f560c3c3e8faada866a07a32485445e16ed2206ac8378bd90dadffb9f0",
                "sha256:dd707a21332615108b736ef0b8513d3edaf12d2a7d5fc26cd04a169a8ae9b526",
                "sha256:e3ba9b14607c23623cf38f90b23f5bed4a3be87cbfa96e2e9f4eabb975d1e98b",
                "sha256:e9a0e1caed2a52f15c96507ab78a48f346c05681a49c5b003172f8073da6aa6b",
                "sha256:eea9135432428d3ca7ee9be86af27cb8e56243f73764a9b6c3e0bda1394916be",
                "sha256:f29841e865590af72c4b90d7b5b8e93fd560f5dea436c1d5ee8053788f9285de",
                "sha256:f3a5c6d054c531536a83521c00e5d4004f1e126e2e2556ce399bef4180fbe540",
                "sha256:f87f522bde5540d8a4b11df80058281ac38c44b13ce29ced1e294963dd51a8f8",
                "sha256:f8c55dd0f56d3d618dfacf129e010cbe5d5f94b6951c1b2f13ab1a2f79c284da"
            ],
            "index": "pypi",
            "version": "==4.4.2"
        },
        "dataclasses": {
            "hashes": [
                "sha256:068953b730c80cbb13ca6aac6ceedaa5d483fb6081a372ac4788aa5179ed9597",
                "sha256:0f75133f21f6c9bd0fe82bc75d9908e46f531682911c9cffa75bce0e40ef09ef"
            ],
            "index": "pypi",
            "version": "==0.4"
        },
        "docutils": {
            "hashes": [
                "sha256:02aec4bd92ab067f6ff27a38a38a41173bf01bed8f89157768c1573f53e474a6",
                "sha256:51e64ef2ebfb29cae1faa133b3710143496eca21c530f3f71424d77687764274",
                "sha256:7a4bd47eaf6596e1295ecb11361139febe29b084a87bf005bf899f9a42edc3c6"
            ],
            "index": "pypi",
            "version": "==0.14"
        },
        "elasticsearch": {
            "hashes": [
                "sha256:503c498234dd572896e563386181d7cb966ab3db68b0b132a26c5dabfd5dde24",
                "sha256:b106fa3e01750376a42f8a9882bd84d630fda58c7aba38b4fec797d11c0bd0a2"
            ],
            "index": "pypi",
            "version": "==6.2.0"
        },
        "elasticsearch-dsl": {
            "hashes": [
                "sha256:5f43196a3fd91b2eac90f7345e99f92c66004d85a1fd803cdecf756430827231",
                "sha256:5f80b3b4a6e61db5d273bc57c32a80b2ddbc555afcc122c62c20440c355008be"
            ],
            "index": "pypi",
            "version": "==6.3.1"
        },
        "flask": {
            "hashes": [
                "sha256:2271c0070dbcb5275fad4a82e29f23ab92682dc45f9dfbc22c02ba9b9322ce48",
                "sha256:a080b744b7e345ccfcbc77954861cb05b3c63786e93f2b3875e0913d44b43f05"
            ],
            "index": "pypi",
            "version": "==1.0.2"
        },
        "flask-s3": {
            "hashes": [
                "sha256:1d49061d4b78759df763358a901f4ed32bb43f672c9f8e1ec7226793f6ae0fd2",
                "sha256:23cbbb1db4c29c313455dbe16f25be078d6318f0a11abcbb610f99e116945b62"
            ],
            "index": "pypi",
            "version": "==0.3.3"
        },
        "idna": {
            "hashes": [
                "sha256:2c6a5de3089009e3da7c5dde64a141dbc8551d5b7f6cf4ed7c2568d0cc520a8f",
                "sha256:8c7309c718f94b3a625cb648ace320157ad16ff131ae0af362c9f21b80ef6ec4"
            ],
            "index": "pypi",
            "version": "==2.6"
        },
        "ipaddress": {
            "hashes": [
                "sha256:200d8686011d470b5e4de207d803445deee427455cd0cb7c982b68cf82524f81"
            ],
            "index": "pypi",
            "version": "==1.0.19"
        },
        "itsdangerous": {
            "hashes": [
                "sha256:cbb3fcf8d3e33df861709ecaf89d9e6629cff0a217bc2848f1b41cd30d360519"
            ],
            "index": "pypi",
            "version": "==0.24"
        },
        "jinja2": {
            "hashes": [
                "sha256:74c935a1b8bb9a3947c50a54766a969d4846290e1e788ea44c1392163723c3bd",
                "sha256:f84be1bb0040caca4cea721fcbbbbd61f9be9464ca236387158b0feea01914a4"
            ],
            "index": "pypi",
            "version": "==2.10"
        },
        "jmespath": {
            "hashes": [
                "sha256:6a81d4c9aa62caf061cb517b4d9ad1dd300374cd4706997aff9cd6aedd61fc64",
                "sha256:f11b4461f425740a1d908e9a3f7365c3d2e569f6ca68a2ff8bc5bcd9676edd63"
            ],
            "index": "pypi",
            "version": "==0.9.3"
        },
        "jsonschema": {
            "hashes": [
                "sha256:000e68abd33c972a5248544925a0cae7d1125f9bf6c58280d37546b946769a08",
                "sha256:6ff5f3180870836cae40f06fa10419f557208175f13ad7bc26caa77beb1f6e02"
            ],
            "index": "pypi",
            "version": "==2.6.0"
        },
        "lxml": {
            "hashes": [
                "sha256:0358b9e9642bc7d39aac5cffe9884a99a5ca68e5e2c1b89e570ed60da9139908",
                "sha256:091a359c4dafebbecd3959d9013f1b896b5371859165e4e50b01607a98d9e3e2",
                "sha256:1998e4e60603c64bcc35af61b4331ab3af087457900d3980e18d190e17c3a697",
                "sha256:2000b4088dee9a41f459fddaf6609bba48a435ce6374bb254c5ccdaa8928c5ba",
                "sha256:2afb0064780d8aaf165875be5898c1866766e56175714fa5f9d055433e92d41d",
                "sha256:2d8f1d9334a4e3ff176d096c14ded3100547d73440683567d85b8842a53180bb",
                "sha256:2e38db22f6a3199fd63675e1b4bd795d676d906869047398f29f38ca55cb453a",
                "sha256:3181f84649c1a1ca62b19ddf28436b1b2cb05ae6c7d2628f33872e713994c364",
                "sha256:37462170dfd88af8431d04de6b236e6e9c06cda71e2ca26d88ef2332fd2a5237",
                "sha256:3a9d8521c89bf6f2a929c3d12ad3ad7392c774c327ea809fd08a13be6b3bc05f",
                "sha256:3d0bbd2e1a28b4429f24fd63a122a450ce9edb7a8063d070790092d7343a1aa4",
                "sha256:483d60585ce3ee71929cea70949059f83850fa5e12deb9c094ed1c8c2ec73cbd",
                "sha256:4888be27d5cba55ce94209baef5bcd7bbd7314a3d17021a5fc10000b3a5f737d",
                "sha256:64b0d62e4209170a2a0c404c446ab83b941a0003e96604d2e4f4cb735f8a2254",
                "sha256:68010900898fdf139ac08549c4dba8206c584070a960ffc530aebf0c6f2794ef",
                "sha256:872ecb066de602a0099db98bd9e57f4cfc1d62f6093d94460c787737aa08f39e",
                "sha256:88a32b03f2e4cd0e63f154cac76724709f40b3fc2f30139eb5d6f900521b44ed",
                "sha256:b1dc7683da4e67ab2bebf266afa68098d681ae02ce570f0d1117312273d2b2ac",
                "sha256:b29e27ce9371810250cb1528a771d047a9c7b0f79630dc7dc5815ff828f4273b",
                "sha256:ce197559596370d985f1ce6b7051b52126849d8159040293bf8b98cb2b3e1f78",
                "sha256:d45cf6daaf22584eff2175f48f82c4aa24d8e72a44913c5aff801819bb73d11f",
                "sha256:e2ff9496322b2ce947ba4a7a5eb048158de9d6f3fe9efce29f1e8dd6878561e6",
                "sha256:f7b979518ec1f294a41a707c007d54d0f3b3e1fd15d5b26b7e99b62b10d9a72e",
                "sha256:f9c7268e9d16e34e50f8246c4f24cf7353764affd2bc971f0379514c246e3f6b",
                "sha256:f9c839806089d79de588ee1dde2dae05dc1156d3355dfeb2b51fde84d9c960ad",
                "sha256:ff962953e2389226adc4d355e34a98b0b800984399153c6678f2367b11b4d4b8"
            ],
            "index": "pypi",
            "version": "==4.3.2"
        },
        "markupsafe": {
            "hashes": [
                "sha256:a6be69091dac236ea9c6bc7d012beab42010fa914c459791d627dad4910eb665"
            ],
            "index": "pypi",
            "version": "==1.0"
        },
        "mccabe": {
            "hashes": [
                "sha256:ab8a6258860da4b6677da4bd2fe5dc2c659cff31b3ee4f7f5d64e79735b80d42",
                "sha256:dd8d182285a0fe56bace7f45b5e7d1a6ebcbf524e8f3bd87eb0f125271b8831f"
            ],
            "index": "pypi",
            "version": "==0.6.1"
        },
        "mock": {
            "hashes": [
                "sha256:5ce3c71c5545b472da17b72268978914d0252980348636840bd34a00b5cc96c1",
                "sha256:b158b6df76edd239b8208d481dc46b6afd45a846b7812ff0ce58971cf5bc8bba"
            ],
            "index": "pypi",
            "version": "==2.0.0"
        },
        "mypy": {
            "hashes": [
                "sha256:308c274eb8482fbf16006f549137ddc0d69e5a589465e37b99c4564414363ca7",
                "sha256:e80fd6af34614a0e898a57f14296d0dacb584648f0339c2e000ddbf0f4cc2f8d"
            ],
            "index": "pypi",
            "version": "==0.670"
        },
        "mypy-extensions": {
            "hashes": [
                "sha256:37e0e956f41369209a3d5f34580150bcacfabaa57b33a15c0b25f4b5725e0812",
                "sha256:b16cabe759f55e3409a7d231ebd2841378fb0c27a5d1994719e340e4f429ac3e"
            ],
            "version": "==0.4.1"
        },
        "mysqlclient": {
            "hashes": [
                "sha256:425e733b05e359a714d6007c0fc44582be66b63e5a3df0a50949274ae16f4bc6",
                "sha256:62e4770b6a797b9416bcf70488365b7d6b9c9066878108499c559293bb464380",
                "sha256:f257d250f2675d0ef99bd318906f3cfc05cef4a2f385ea695ff32a3f04b9f9a7"
            ],
            "version": "==1.4.2.post1"
        },
        "nose2": {
            "hashes": [
                "sha256:5c79a2e46ad76999ca1ec7a83080424ed134eafaaf90b6e7554ebdf85aea6f23"
            ],
            "index": "pypi",
            "version": "==0.7.3"
        },
        "pbr": {
            "hashes": [
                "sha256:05f61c71aaefc02d8e37c0a3eeb9815ff526ea28b3b76324769e6158d7f95be1",
                "sha256:60c25b7dfd054ef9bb0ae327af949dd4676aa09ac3a9471cdc871d8a9213f9ac"
            ],
            "index": "pypi",
            "version": "==3.1.1"
        },
        "psutil": {
            "hashes": [
                "sha256:230eeb3aeb077814f3a2cd036ddb6e0f571960d327298cc914c02385c3e02a63",
                "sha256:4152ae231709e3e8b80e26b6da20dc965a1a589959c48af1ed024eca6473f60d",
                "sha256:779ec7e7621758ca11a8d99a1064996454b3570154277cc21342a01148a49c28",
                "sha256:82a06785db8eeb637b349006cc28a92e40cd190fefae9875246d18d0de7ccac8",
                "sha256:8a15d773203a1277e57b1d11a7ccdf70804744ef4a9518a87ab8436995c31a4b",
                "sha256:94d4e63189f2593960e73acaaf96be235dd8a455fe2bcb37d8ad6f0e87f61556",
                "sha256:a3286556d4d2f341108db65d8e20d0cd3fcb9a91741cb5eb496832d7daf2a97c",
                "sha256:c91eee73eea00df5e62c741b380b7e5b6fdd553891bee5669817a3a38d036f13",
                "sha256:e2467e9312c2fa191687b89ff4bc2ad8843be4af6fb4dc95a7cc5f7d7a327b18"
            ],
            "index": "pypi",
            "version": "==5.4.3"
        },
        "pycodestyle": {
            "hashes": [
                "sha256:682256a5b318149ca0d2a9185d365d8864a768a28db66a84a2ea946bcc426766",
                "sha256:6c4245ade1edfad79c3446fadfc96b0de2759662dc29d07d80a6f27ad1ca6ba9"
            ],
            "index": "pypi",
            "version": "==2.3.1"
        },
        "pycountry": {
            "hashes": [
                "sha256:104a8ca94c700898c42a0172da2eab5a5675c49637b729a11db9e1dac2d983cd",
                "sha256:8ec4020b2b15cd410893d573820d42ee12fe50365332e58c0975c953b60a16de"
            ],
            "version": "==18.12.8"
        },
        "pydocstyle": {
            "hashes": [
                "sha256:08a870edc94508264ed90510db466c6357c7192e0e866561d740624a8fc7d90c",
                "sha256:4d5bcde961107873bae621f3d580c3e35a426d3687ffc6f8fb356f6628da5a97",
                "sha256:af9fcccb303899b83bec82dc9a1d56c60fc369973223a5e80c3dfa9bdf984405"
            ],
            "index": "pypi",
            "version": "==2.1.1"
        },
        "pyflakes": {
            "hashes": [
                "sha256:08bd6a50edf8cffa9fa09a463063c425ecaaf10d1eb0335a7e8b1401aef89e6f",
                "sha256:8d616a382f243dbf19b54743f280b80198be0bca3a5396f1d2e1fca6223e8805"
            ],
            "index": "pypi",
            "version": "==1.6.0"
        },
        "pyjwt": {
            "hashes": [
                "sha256:5c6eca3c2940464d106b99ba83b00c6add741c9becaec087fb7ccdefea71350e",
                "sha256:8d59a976fb773f3e6a39c85636357c4f0e242707394cadadd9814f5cbaa20e96"
            ],
            "version": "==1.7.1"
        },
        "pylama": {
            "hashes": [
                "sha256:390c1dab1daebdf3d6acc923e551b035c3faa77d8b96b98530c230493f9ec712",
                "sha256:a3670459e7855529e2ccd3959e0bdebd694ac62bcdc7c58a877f3456c0a2058b"
            ],
            "index": "pypi",
            "version": "==7.4.3"
        },
        "python-dateutil": {
            "hashes": [
                "sha256:891c38b2a02f5bb1be3e4793866c8df49c7d19baabf9c1bad62547e0b4866aca",
                "sha256:95511bae634d69bc7329ba55e646499a842bc4ec342ad54a8cdb65645a0aad3c"
            ],
            "index": "pypi",
            "version": "==2.6.1"
        },
        "pytz": {
            "hashes": [
                "sha256:c41c62827ce9cafacd6f2f7018e4f83a6f1986e87bfd000b8cfbd4ab5da95f1a",
                "sha256:fae4cffc040921b8a2d60c6cf0b5d662c1190fe54d718271db4eb17d44a185b7"
            ],
            "index": "pypi",
            "version": "==2017.3"
        },
        "redis": {
            "hashes": [
                "sha256:8a1900a9f2a0a44ecf6e8b5eb3e967a9909dfed219ad66df094f27f7d6f330fb",
                "sha256:a22ca993cea2962dbb588f9f30d0015ac4afcc45bee27d3978c0dbe9e97c6c0f"
            ],
            "version": "==2.10.6"
        },
        "redis-py-cluster": {
            "hashes": [
                "sha256:7db54b1de60bd34da3806676b112f07fc9afae556d8260ac02c3335d574ee42c"
            ],
            "version": "==1.3.6"
        },
        "requests": {
            "hashes": [
                "sha256:99dcfdaaeb17caf6e526f32b6a7b780461512ab3f1d992187801694cba42770c",
                "sha256:a84b8c9ab6239b578f22d1c21d51b696dcfe004032bb80ea832398d6909d7279"
            ],
            "index": "pypi",
            "version": "==2.20.0"
        },
        "s3transfer": {
            "hashes": [
                "sha256:90dc18e028989c609146e241ea153250be451e05ecc0c2832565231dacdf59c1",
                "sha256:c7a9ec356982d5e9ab2d4b46391a7d6a950e2b04c472419f5fdec70cc0ada72f"
            ],
            "index": "pypi",
            "version": "==0.1.13"
        },
        "six": {
            "hashes": [
                "sha256:3350809f0555b11f552448330d0b52d5f24c91a322ea4a15ef22629740f3761c",
                "sha256:d16a0141ec1a18405cd4ce8b4613101da75da0e9a7aec5bdd4fa804d0e0eba73"
            ],
            "version": "==1.12.0"
        },
        "snowballstemmer": {
            "hashes": [
                "sha256:919f26a68b2c17a7634da993d91339e288964f93c274f1343e3bbbe2096e1128",
                "sha256:9f3bcd3c401c3e862ec0ebe6d2c069ebc012ce142cce209c098ccb5b09136e89"
            ],
            "index": "pypi",
            "version": "==1.2.1"
        },
        "sqlalchemy": {
            "hashes": [
                "sha256:11ead7047ff3f394ed0d4b62aded6c5d970a9b718e1dc6add9f5e79442cc5b14"
            ],
            "version": "==1.3.0"
        },
        "thrift": {
            "hashes": [
                "sha256:7d59ac4fdcb2c58037ebd4a9da5f9a49e3e034bf75b3f26d9fe48ba3d8806e6b"
            ],
            "index": "pypi",
            "version": "==0.11.0"
        },
        "thrift-connector": {
            "hashes": [
                "sha256:e4d38f55155d7a39754f4531d659714a5bb91ff5a21d4833077ebd21fb201b59",
                "sha256:eac60f906e9072fbf8695c76d21197df9932184c8ed8eb3a1e7a467a17f2c5be"
            ],
            "index": "pypi",
            "version": "==0.23"
        },
        "typed-ast": {
            "hashes": [
                "sha256:035a54ede6ce1380599b2ce57844c6554666522e376bd111eb940fbc7c3dad23",
                "sha256:037c35f2741ce3a9ac0d55abfcd119133cbd821fffa4461397718287092d9d15",
                "sha256:049feae7e9f180b64efacbdc36b3af64a00393a47be22fa9cb6794e68d4e73d3",
                "sha256:19228f7940beafc1ba21a6e8e070e0b0bfd1457902a3a81709762b8b9039b88d",
                "sha256:2ea681e91e3550a30c2265d2916f40a5f5d89b59469a20f3bad7d07adee0f7a6",
                "sha256:3a6b0a78af298d82323660df5497bcea0f0a4a25a0b003afd0ce5af049bd1f60",
                "sha256:5385da8f3b801014504df0852bf83524599df890387a3c2b17b7caa3d78b1773",
                "sha256:606d8afa07eef77280c2bf84335e24390055b478392e1975f96286d99d0cb424",
                "sha256:69245b5b23bbf7fb242c9f8f08493e9ecd7711f063259aefffaeb90595d62287",
                "sha256:6f6d839ab09830d59b7fa8fb6917023d8cb5498ee1f1dbd82d37db78eb76bc99",
                "sha256:730888475f5ac0e37c1de4bd05eeb799fdb742697867f524dc8a4cd74bcecc23",
                "sha256:9819b5162ffc121b9e334923c685b0d0826154e41dfe70b2ede2ce29034c71d8",
                "sha256:9e60ef9426efab601dd9aa120e4ff560f4461cf8442e9c0a2b92548d52800699",
                "sha256:af5fbdde0690c7da68e841d7fc2632345d570768ea7406a9434446d7b33b0ee1",
                "sha256:b64efdbdf3bbb1377562c179f167f3bf301251411eb5ac77dec6b7d32bcda463",
                "sha256:bac5f444c118aeb456fac1b0b5d14c6a71ea2a42069b09c176f75e9bd4c186f6",
                "sha256:bda9068aafb73859491e13b99b682bd299c1b5fd50644d697533775828a28ee0",
                "sha256:d659517ca116e6750101a1326107d3479028c5191f0ecee3c7203c50f5b915b0",
                "sha256:eddd3fb1f3e0f82e5915a899285a39ee34ce18fd25d89582bc89fc9fb16cd2c6"
            ],
            "version": "==1.3.1"
        },
        "urllib3": {
            "hashes": [
                "sha256:06330f386d6e4b195fbfc736b297f58c5a892e4440e54d294d7004e3a9bbea1b",
                "sha256:cc44da8e1145637334317feebd728bd869a35285b93cbb4cca2577da7e62db4f"
            ],
            "index": "pypi",
            "version": "==1.22"
        },
        "uwsgi": {
            "hashes": [
                "sha256:4972ac538800fb2d421027f49b4a1869b66048839507ccf0aa2fda792d99f583"
            ],
            "version": "==2.0.18"
        },
        "webencodings": {
            "hashes": [
                "sha256:a0af1213f3c2226497a97e2b3aa01a7e4bee4f403f95be16fc9acd2947514a78",
                "sha256:b36a1c245f2d304965eb4e0a82848379241dc04b865afcc4aab16748587e1923"
            ],
            "version": "==0.5.1"
        },
        "werkzeug": {
            "hashes": [
                "sha256:c3fd7a7d41976d9f44db327260e263132466836cef6f91512889ed60ad26557c",
                "sha256:d5da73735293558eb1651ee2fddc4d0dedcfa06538b8813a2e20011583c9e49b"
            ],
            "index": "pypi",
            "version": "==0.14.1"
        },
        "wtforms": {
            "hashes": [
                "sha256:ffdf10bd1fa565b8233380cb77a304cd36fd55c73023e91d4b803c96bc11d46f"
            ],
            "index": "pypi",
            "version": "==2.1"
        }
    },
    "develop": {
        "alabaster": {
            "hashes": [
                "sha256:446438bdcca0e05bd45ea2de1668c1d9b032e1a9154c2c259092d77031ddd359",
                "sha256:a661d72d58e6ea8a57f7a86e37d86716863ee5e92788398526d58b26a4e4dc02"
            ],
            "version": "==0.7.12"
        },
        "astroid": {
            "hashes": [
                "sha256:39183aecc01d6f74eb54edc6739992e842f3bf3068bdfaaba30b5a1742f44091",
                "sha256:62bd1d8d2ace3e812b3a22eb3c4b7856536d8cc0cdb37466f6a53cf881dbad1f"
            ],
            "version": "==2.2.4"
        },
        "babel": {
            "hashes": [
                "sha256:6778d85147d5d85345c14a26aada5e478ab04e39b078b0745ee6870c2b5cf669",
                "sha256:8cba50f48c529ca3fa18cf81fa9403be176d374ac4d60738b839122dfaaa3d23"
            ],
            "version": "==2.6.0"
        },
        "certifi": {
            "hashes": [
                "sha256:40523d2efb60523e113b44602298f0960e900388cf3bb6043f645cf57ea9e3f5",
                "sha256:54a07c09c586b0e4c619f02a5e94e36619da8e2b053e20f594348c0611803704"
            ],
            "index": "pypi",
            "version": "==2017.7.27.1"
        },
        "chardet": {
            "hashes": [
                "sha256:84ab92ed1c4d4f16916e05906b6b75a6c0fb5db821cc65e70cbd64a3e2a5eaae",
                "sha256:fc323ffcaeaed0e0a02bf4d117757b98aed530d9ed4531e3e15460124c106691"
            ],
            "index": "pypi",
            "version": "==3.0.4"
        },
        "coverage": {
            "hashes": [
                "sha256:007eeef7e23f9473622f7d94a3e029a45d55a92a1f083f0f3512f5ab9a669b05",
                "sha256:079248312838c4c8f3494934ab7382a42d42d5f365f0cf7516f938dbb3f53f3f",
                "sha256:17307429935f96c986a1b1674f78079528833410750321d22b5fb35d1883828e",
                "sha256:2ad357d12971e77360034c1596011a03f50c0f9e1ecd12e081342b8d1aee2236",
                "sha256:2e1a5c6adebb93c3b175103c2f855eda957283c10cf937d791d81bef8872d6ca",
                "sha256:309d91bd7a35063ec7a0e4d75645488bfab3f0b66373e7722f23da7f5b0f34cc",
                "sha256:358d635b1fc22a425444d52f26287ae5aea9e96e254ff3c59c407426f44574f4",
                "sha256:3f4d0b3403d3e110d2588c275540649b1841725f5a11a7162620224155d00ba2",
                "sha256:493082f104b5ca920e97a485913de254cbe351900deed72d4264571c73464cd0",
                "sha256:4c4f368ffe1c2e7602359c2c50233269f3abe1c48ca6b288dcd0fb1d1c679733",
                "sha256:5ff16548492e8a12e65ff3d55857ccd818584ed587a6c2898a9ebbe09a880674",
                "sha256:66f393e10dd866be267deb3feca39babba08ae13763e0fc7a1063cbe1f8e49f6",
                "sha256:700d7579995044dc724847560b78ac786f0ca292867447afda7727a6fbaa082e",
                "sha256:81912cfe276e0069dca99e1e4e6be7b06b5fc8342641c6b472cb2fed7de7ae18",
                "sha256:82cbd3317320aa63c65555aa4894bf33a13fb3a77f079059eb5935eea415938d",
                "sha256:845fddf89dca1e94abe168760a38271abfc2e31863fbb4ada7f9a99337d7c3dc",
                "sha256:87d942863fe74b1c3be83a045996addf1639218c2cb89c5da18c06c0fe3917ea",
                "sha256:9721f1b7275d3112dc7ccf63f0553c769f09b5c25a26ee45872c7f5c09edf6c1",
                "sha256:a7cfaebd8f24c2b537fa6a271229b051cdac9c1734bb6f939ccfc7c055689baa",
                "sha256:b0059630ca5c6b297690a6bf57bf2fdac1395c24b7935fd73ee64190276b743b",
                "sha256:bd4800e32b4c8d99c3a2c943f1ac430cbf80658d884123d19639bcde90dad44a",
                "sha256:cdd92dd9471e624cd1d8c1a2703d25f114b59b736b0f1f659a98414e535ffb3d",
                "sha256:d00e29b78ff610d300b2c37049a41234d48ea4f2d2581759ebcf67caaf731c31",
                "sha256:d1ee76f560c3c3e8faada866a07a32485445e16ed2206ac8378bd90dadffb9f0",
                "sha256:dd707a21332615108b736ef0b8513d3edaf12d2a7d5fc26cd04a169a8ae9b526",
                "sha256:e3ba9b14607c23623cf38f90b23f5bed4a3be87cbfa96e2e9f4eabb975d1e98b",
                "sha256:e9a0e1caed2a52f15c96507ab78a48f346c05681a49c5b003172f8073da6aa6b",
                "sha256:eea9135432428d3ca7ee9be86af27cb8e56243f73764a9b6c3e0bda1394916be",
                "sha256:f29841e865590af72c4b90d7b5b8e93fd560f5dea436c1d5ee8053788f9285de",
                "sha256:f3a5c6d054c531536a83521c00e5d4004f1e126e2e2556ce399bef4180fbe540",
                "sha256:f87f522bde5540d8a4b11df80058281ac38c44b13ce29ced1e294963dd51a8f8",
                "sha256:f8c55dd0f56d3d618dfacf129e010cbe5d5f94b6951c1b2f13ab1a2f79c284da"
            ],
            "index": "pypi",
            "version": "==4.4.2"
        },
        "coveralls": {
            "hashes": [
                "sha256:6f213e461390973f4a97fb9e9d4ebd4956af296ff0a4d868e622108145835cb7",
                "sha256:a7d0078c9e9b5692c03dcd3884647e837836c265c01e98094632feadef767d36"
            ],
            "index": "pypi",
            "version": "==1.6.0"
        },
        "docopt": {
            "hashes": [
                "sha256:49b3a825280bd66b3aa83585ef59c4a8c82f2c8a522dbe754a8bc8d08c85c491"
            ],
            "version": "==0.6.2"
        },
        "docutils": {
            "hashes": [
                "sha256:02aec4bd92ab067f6ff27a38a38a41173bf01bed8f89157768c1573f53e474a6",
                "sha256:51e64ef2ebfb29cae1faa133b3710143496eca21c530f3f71424d77687764274",
                "sha256:7a4bd47eaf6596e1295ecb11361139febe29b084a87bf005bf899f9a42edc3c6"
            ],
            "index": "pypi",
            "version": "==0.14"
        },
        "idna": {
            "hashes": [
                "sha256:2c6a5de3089009e3da7c5dde64a141dbc8551d5b7f6cf4ed7c2568d0cc520a8f",
                "sha256:8c7309c718f94b3a625cb648ace320157ad16ff131ae0af362c9f21b80ef6ec4"
            ],
            "index": "pypi",
            "version": "==2.6"
        },
        "imagesize": {
            "hashes": [
                "sha256:3f349de3eb99145973fefb7dbe38554414e5c30abd0c8e4b970a7c9d09f3a1d8",
                "sha256:f3832918bc3c66617f92e35f5d70729187676313caa60c187eb0f28b8fe5e3b5"
            ],
            "version": "==1.1.0"
        },
        "isort": {
            "hashes": [
                "sha256:89041186651a9a6159683098f337eed0994d9d94e006f891c6e8cbeb8e65f1c7",
                "sha256:ba51a651505242b0b37ad94b281e1154301e221a40c623e62334ed863fc1c98c"
            ],
            "version": "==4.3.12"
        },
        "jinja2": {
            "hashes": [
                "sha256:74c935a1b8bb9a3947c50a54766a969d4846290e1e788ea44c1392163723c3bd",
                "sha256:f84be1bb0040caca4cea721fcbbbbd61f9be9464ca236387158b0feea01914a4"
            ],
            "index": "pypi",
            "version": "==2.10"
        },
        "lazy-object-proxy": {
            "hashes": [
                "sha256:0ce34342b419bd8f018e6666bfef729aec3edf62345a53b537a4dcc115746a33",
                "sha256:1b668120716eb7ee21d8a38815e5eb3bb8211117d9a90b0f8e21722c0758cc39",
                "sha256:209615b0fe4624d79e50220ce3310ca1a9445fd8e6d3572a896e7f9146bbf019",
                "sha256:27bf62cb2b1a2068d443ff7097ee33393f8483b570b475db8ebf7e1cba64f088",
                "sha256:27ea6fd1c02dcc78172a82fc37fcc0992a94e4cecf53cb6d73f11749825bd98b",
                "sha256:2c1b21b44ac9beb0fc848d3993924147ba45c4ebc24be19825e57aabbe74a99e",
                "sha256:2df72ab12046a3496a92476020a1a0abf78b2a7db9ff4dc2036b8dd980203ae6",
                "sha256:320ffd3de9699d3892048baee45ebfbbf9388a7d65d832d7e580243ade426d2b",
                "sha256:50e3b9a464d5d08cc5227413db0d1c4707b6172e4d4d915c1c70e4de0bbff1f5",
                "sha256:5276db7ff62bb7b52f77f1f51ed58850e315154249aceb42e7f4c611f0f847ff",
                "sha256:61a6cf00dcb1a7f0c773ed4acc509cb636af2d6337a08f362413c76b2b47a8dd",
                "sha256:6ae6c4cb59f199d8827c5a07546b2ab7e85d262acaccaacd49b62f53f7c456f7",
                "sha256:7661d401d60d8bf15bb5da39e4dd72f5d764c5aff5a86ef52a042506e3e970ff",
                "sha256:7bd527f36a605c914efca5d3d014170b2cb184723e423d26b1fb2fd9108e264d",
                "sha256:7cb54db3535c8686ea12e9535eb087d32421184eacc6939ef15ef50f83a5e7e2",
                "sha256:7f3a2d740291f7f2c111d86a1c4851b70fb000a6c8883a59660d95ad57b9df35",
                "sha256:81304b7d8e9c824d058087dcb89144842c8e0dea6d281c031f59f0acf66963d4",
                "sha256:933947e8b4fbe617a51528b09851685138b49d511af0b6c0da2539115d6d4514",
                "sha256:94223d7f060301b3a8c09c9b3bc3294b56b2188e7d8179c762a1cda72c979252",
                "sha256:ab3ca49afcb47058393b0122428358d2fbe0408cf99f1b58b295cfeb4ed39109",
                "sha256:bd6292f565ca46dee4e737ebcc20742e3b5be2b01556dafe169f6c65d088875f",
                "sha256:cb924aa3e4a3fb644d0c463cad5bc2572649a6a3f68a7f8e4fbe44aaa6d77e4c",
                "sha256:d0fc7a286feac9077ec52a927fc9fe8fe2fabab95426722be4c953c9a8bede92",
                "sha256:ddc34786490a6e4ec0a855d401034cbd1242ef186c20d79d2166d6a4bd449577",
                "sha256:e34b155e36fa9da7e1b7c738ed7767fc9491a62ec6af70fe9da4a057759edc2d",
                "sha256:e5b9e8f6bda48460b7b143c3821b21b452cb3a835e6bbd5dd33aa0c8d3f5137d",
                "sha256:e81ebf6c5ee9684be8f2c87563880f93eedd56dd2b6146d8a725b50b7e5adb0f",
                "sha256:eb91be369f945f10d3a49f5f9be8b3d0b93a4c2be8f8a5b83b0571b8123e0a7a",
                "sha256:f460d1ceb0e4a5dcb2a652db0904224f367c9b3c1470d5a7683c0480e582468b"
            ],
            "version": "==1.3.1"
        },
        "markupsafe": {
            "hashes": [
                "sha256:a6be69091dac236ea9c6bc7d012beab42010fa914c459791d627dad4910eb665"
            ],
            "index": "pypi",
            "version": "==1.0"
        },
        "mccabe": {
            "hashes": [
                "sha256:ab8a6258860da4b6677da4bd2fe5dc2c659cff31b3ee4f7f5d64e79735b80d42",
                "sha256:dd8d182285a0fe56bace7f45b5e7d1a6ebcbf524e8f3bd87eb0f125271b8831f"
            ],
            "index": "pypi",
            "version": "==0.6.1"
        },
        "packaging": {
            "hashes": [
                "sha256:0c98a5d0be38ed775798ece1b9727178c4469d9c3b4ada66e8e6b7849f8732af",
                "sha256:9e1cbf8c12b1f1ce0bb5344b8d7ecf66a6f8a6e91bcb0c84593ed6d3ab5c4ab3"
            ],
            "version": "==19.0"
        },
        "pygments": {
            "hashes": [
                "sha256:5ffada19f6203563680669ee7f53b64dabbeb100eb51b61996085e99c03b284a",
                "sha256:e8218dd399a61674745138520d0d4cf2621d7e032439341bc3f647bff125818d"
            ],
            "version": "==2.3.1"
        },
        "pylint": {
            "hashes": [
                "sha256:5d77031694a5fb97ea95e828c8d10fc770a1df6eb3906067aaed42201a8a6a09",
                "sha256:723e3db49555abaf9bf79dc474c6b9e2935ad82230b10c1138a71ea41ac0fff1"
            ],
            "index": "pypi",
            "version": "==2.3.1"
        },
        "pyparsing": {
            "hashes": [
                "sha256:66c9268862641abcac4a96ba74506e594c884e3f57690a696d21ad8210ed667a",
                "sha256:f6c5ef0d7480ad048c054c37632c67fca55299990fff127850181659eea33fc3"
            ],
            "version": "==2.3.1"
        },
        "pytz": {
            "hashes": [
                "sha256:c41c62827ce9cafacd6f2f7018e4f83a6f1986e87bfd000b8cfbd4ab5da95f1a",
                "sha256:fae4cffc040921b8a2d60c6cf0b5d662c1190fe54d718271db4eb17d44a185b7"
            ],
            "index": "pypi",
            "version": "==2017.3"
        },
        "requests": {
            "hashes": [
                "sha256:99dcfdaaeb17caf6e526f32b6a7b780461512ab3f1d992187801694cba42770c",
                "sha256:a84b8c9ab6239b578f22d1c21d51b696dcfe004032bb80ea832398d6909d7279"
            ],
            "index": "pypi",
            "version": "==2.20.0"
        },
        "six": {
            "hashes": [
                "sha256:3350809f0555b11f552448330d0b52d5f24c91a322ea4a15ef22629740f3761c",
                "sha256:d16a0141ec1a18405cd4ce8b4613101da75da0e9a7aec5bdd4fa804d0e0eba73"
            ],
            "version": "==1.12.0"
        },
        "snowballstemmer": {
            "hashes": [
                "sha256:919f26a68b2c17a7634da993d91339e288964f93c274f1343e3bbbe2096e1128",
                "sha256:9f3bcd3c401c3e862ec0ebe6d2c069ebc012ce142cce209c098ccb5b09136e89"
            ],
            "index": "pypi",
            "version": "==1.2.1"
        },
        "sphinx": {
            "hashes": [
                "sha256:b53904fa7cb4b06a39409a492b949193a1b68cc7241a1a8ce9974f86f0d24287",
                "sha256:c1c00fc4f6e8b101a0d037065043460dffc2d507257f2f11acaed71fd2b0c83c"
            ],
            "index": "pypi",
            "version": "==1.8.4"
        },
        "sphinx-autodoc-typehints": {
            "hashes": [
                "sha256:19fe0b426b7c008181f67f816060da7f046bd8a42723f67a685d26d875bcefd7",
                "sha256:f9c06acfec80766fe8f542a6d6a042e751fcf6ce2e2711a7dc00d8b6daf8aa36"
            ],
            "index": "pypi",
            "version": "==1.6.0"
        },
        "sphinxcontrib-websupport": {
            "hashes": [
                "sha256:68ca7ff70785cbe1e7bccc71a48b5b6d965d79ca50629606c7861a21b206d9dd",
                "sha256:9de47f375baf1ea07cdb3436ff39d7a9c76042c10a769c52353ec46e4e8fc3b9"
            ],
            "index": "pypi",
            "version": "==1.1.0"
        },
        "typed-ast": {
            "hashes": [
                "sha256:0948004fa228ae071054f5208840a1e88747a357ec1101c17217bfe99b299d58",
                "sha256:10703d3cec8dcd9eef5a630a04056bbc898abc19bac5691612acba7d1325b66d",
                "sha256:1f6c4bd0bdc0f14246fd41262df7dfc018d65bb05f6e16390b7ea26ca454a291",
                "sha256:25d8feefe27eb0303b73545416b13d108c6067b846b543738a25ff304824ed9a",
                "sha256:29464a177d56e4e055b5f7b629935af7f49c196be47528cc94e0a7bf83fbc2b9",
                "sha256:2e214b72168ea0275efd6c884b114ab42e316de3ffa125b267e732ed2abda892",
                "sha256:3e0d5e48e3a23e9a4d1a9f698e32a542a4a288c871d33ed8df1b092a40f3a0f9",
                "sha256:519425deca5c2b2bdac49f77b2c5625781abbaf9a809d727d3a5596b30bb4ded",
                "sha256:57fe287f0cdd9ceaf69e7b71a2e94a24b5d268b35df251a88fef5cc241bf73aa",
                "sha256:668d0cec391d9aed1c6a388b0d5b97cd22e6073eaa5fbaa6d2946603b4871efe",
                "sha256:68ba70684990f59497680ff90d18e756a47bf4863c604098f10de9716b2c0bdd",
                "sha256:6de012d2b166fe7a4cdf505eee3aaa12192f7ba365beeefaca4ec10e31241a85",
                "sha256:79b91ebe5a28d349b6d0d323023350133e927b4de5b651a8aa2db69c761420c6",
                "sha256:8550177fa5d4c1f09b5e5f524411c44633c80ec69b24e0e98906dd761941ca46",
                "sha256:898f818399cafcdb93cbbe15fc83a33d05f18e29fb498ddc09b0214cdfc7cd51",
                "sha256:94b091dc0f19291adcb279a108f5d38de2430411068b219f41b343c03b28fb1f",
                "sha256:a26863198902cda15ab4503991e8cf1ca874219e0118cbf07c126bce7c4db129",
                "sha256:a8034021801bc0440f2e027c354b4eafd95891b573e12ff0418dec385c76785c",
                "sha256:bc978ac17468fe868ee589c795d06777f75496b1ed576d308002c8a5756fb9ea",
                "sha256:c05b41bc1deade9f90ddc5d988fe506208019ebba9f2578c622516fd201f5863",
                "sha256:c9b060bd1e5a26ab6e8267fd46fc9e02b54eb15fffb16d112d4c7b1c12987559",
                "sha256:edb04bdd45bfd76c8292c4d9654568efaedf76fe78eb246dde69bdb13b2dad87",
                "sha256:f19f2a4f547505fe9072e15f6f4ae714af51b5a681a97f187971f50c283193b6"
            ],
            "index": "pypi",
            "version": "==1.1.0"
        },
        "urllib3": {
            "hashes": [
                "sha256:06330f386d6e4b195fbfc736b297f58c5a892e4440e54d294d7004e3a9bbea1b",
                "sha256:cc44da8e1145637334317feebd728bd869a35285b93cbb4cca2577da7e62db4f"
            ],
            "index": "pypi",
            "version": "==1.22"
        },
        "wrapt": {
            "hashes": [
                "sha256:4aea003270831cceb8a90ff27c4031da6ead7ec1886023b80ce0dfe0adf61533"
            ],
            "version": "==1.11.1"
        }
    }
}<|MERGE_RESOLUTION|>--- conflicted
+++ resolved
@@ -1,11 +1,7 @@
 {
     "_meta": {
         "hash": {
-<<<<<<< HEAD
-            "sha256": "b5591175a6c44db3344e8d82d7c47c4f6482daf7912544bd37f3cf8d82c21937"
-=======
-            "sha256": "6072c8a0a2ff9f76ff7f46f802420339d62e91090f1aa8740d7a5cb4b65ac9b4"
->>>>>>> fed98935
+            "sha256": "8cd1823ae6bd024a900296a01436d774ef29b45b8975cab0a5f2d5e6b6eb4be5"
         },
         "pipfile-spec": 6,
         "requires": {},
@@ -782,32 +778,27 @@
         },
         "typed-ast": {
             "hashes": [
-                "sha256:0948004fa228ae071054f5208840a1e88747a357ec1101c17217bfe99b299d58",
-                "sha256:10703d3cec8dcd9eef5a630a04056bbc898abc19bac5691612acba7d1325b66d",
-                "sha256:1f6c4bd0bdc0f14246fd41262df7dfc018d65bb05f6e16390b7ea26ca454a291",
-                "sha256:25d8feefe27eb0303b73545416b13d108c6067b846b543738a25ff304824ed9a",
-                "sha256:29464a177d56e4e055b5f7b629935af7f49c196be47528cc94e0a7bf83fbc2b9",
-                "sha256:2e214b72168ea0275efd6c884b114ab42e316de3ffa125b267e732ed2abda892",
-                "sha256:3e0d5e48e3a23e9a4d1a9f698e32a542a4a288c871d33ed8df1b092a40f3a0f9",
-                "sha256:519425deca5c2b2bdac49f77b2c5625781abbaf9a809d727d3a5596b30bb4ded",
-                "sha256:57fe287f0cdd9ceaf69e7b71a2e94a24b5d268b35df251a88fef5cc241bf73aa",
-                "sha256:668d0cec391d9aed1c6a388b0d5b97cd22e6073eaa5fbaa6d2946603b4871efe",
-                "sha256:68ba70684990f59497680ff90d18e756a47bf4863c604098f10de9716b2c0bdd",
-                "sha256:6de012d2b166fe7a4cdf505eee3aaa12192f7ba365beeefaca4ec10e31241a85",
-                "sha256:79b91ebe5a28d349b6d0d323023350133e927b4de5b651a8aa2db69c761420c6",
-                "sha256:8550177fa5d4c1f09b5e5f524411c44633c80ec69b24e0e98906dd761941ca46",
-                "sha256:898f818399cafcdb93cbbe15fc83a33d05f18e29fb498ddc09b0214cdfc7cd51",
-                "sha256:94b091dc0f19291adcb279a108f5d38de2430411068b219f41b343c03b28fb1f",
-                "sha256:a26863198902cda15ab4503991e8cf1ca874219e0118cbf07c126bce7c4db129",
-                "sha256:a8034021801bc0440f2e027c354b4eafd95891b573e12ff0418dec385c76785c",
-                "sha256:bc978ac17468fe868ee589c795d06777f75496b1ed576d308002c8a5756fb9ea",
-                "sha256:c05b41bc1deade9f90ddc5d988fe506208019ebba9f2578c622516fd201f5863",
-                "sha256:c9b060bd1e5a26ab6e8267fd46fc9e02b54eb15fffb16d112d4c7b1c12987559",
-                "sha256:edb04bdd45bfd76c8292c4d9654568efaedf76fe78eb246dde69bdb13b2dad87",
-                "sha256:f19f2a4f547505fe9072e15f6f4ae714af51b5a681a97f187971f50c283193b6"
-            ],
-            "index": "pypi",
-            "version": "==1.1.0"
+                "sha256:035a54ede6ce1380599b2ce57844c6554666522e376bd111eb940fbc7c3dad23",
+                "sha256:037c35f2741ce3a9ac0d55abfcd119133cbd821fffa4461397718287092d9d15",
+                "sha256:049feae7e9f180b64efacbdc36b3af64a00393a47be22fa9cb6794e68d4e73d3",
+                "sha256:19228f7940beafc1ba21a6e8e070e0b0bfd1457902a3a81709762b8b9039b88d",
+                "sha256:2ea681e91e3550a30c2265d2916f40a5f5d89b59469a20f3bad7d07adee0f7a6",
+                "sha256:3a6b0a78af298d82323660df5497bcea0f0a4a25a0b003afd0ce5af049bd1f60",
+                "sha256:5385da8f3b801014504df0852bf83524599df890387a3c2b17b7caa3d78b1773",
+                "sha256:606d8afa07eef77280c2bf84335e24390055b478392e1975f96286d99d0cb424",
+                "sha256:69245b5b23bbf7fb242c9f8f08493e9ecd7711f063259aefffaeb90595d62287",
+                "sha256:6f6d839ab09830d59b7fa8fb6917023d8cb5498ee1f1dbd82d37db78eb76bc99",
+                "sha256:730888475f5ac0e37c1de4bd05eeb799fdb742697867f524dc8a4cd74bcecc23",
+                "sha256:9819b5162ffc121b9e334923c685b0d0826154e41dfe70b2ede2ce29034c71d8",
+                "sha256:9e60ef9426efab601dd9aa120e4ff560f4461cf8442e9c0a2b92548d52800699",
+                "sha256:af5fbdde0690c7da68e841d7fc2632345d570768ea7406a9434446d7b33b0ee1",
+                "sha256:b64efdbdf3bbb1377562c179f167f3bf301251411eb5ac77dec6b7d32bcda463",
+                "sha256:bac5f444c118aeb456fac1b0b5d14c6a71ea2a42069b09c176f75e9bd4c186f6",
+                "sha256:bda9068aafb73859491e13b99b682bd299c1b5fd50644d697533775828a28ee0",
+                "sha256:d659517ca116e6750101a1326107d3479028c5191f0ecee3c7203c50f5b915b0",
+                "sha256:eddd3fb1f3e0f82e5915a899285a39ee34ce18fd25d89582bc89fc9fb16cd2c6"
+            ],
+            "version": "==1.3.1"
         },
         "urllib3": {
             "hashes": [
