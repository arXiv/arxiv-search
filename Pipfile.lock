--- conflicted
+++ resolved
@@ -1,24 +1,7 @@
 {
     "_meta": {
         "hash": {
-<<<<<<< HEAD
-            "sha256": "835437127f096ee2dfbac653520248f8a84fd703f3652183f07e82b6f49612c4"
-        },
-        "host-environment-markers": {
-            "implementation_name": "cpython",
-            "implementation_version": "3.6.1",
-            "os_name": "posix",
-            "platform_machine": "x86_64",
-            "platform_python_implementation": "CPython",
-            "platform_release": "16.7.0",
-            "platform_system": "Darwin",
-            "platform_version": "Darwin Kernel Version 16.7.0: Thu Jun 15 17:36:27 PDT 2017; root:xnu-3789.70.16~2/RELEASE_X86_64",
-            "python_full_version": "3.6.1",
-            "python_version": "3.6",
-            "sys_platform": "darwin"
-=======
             "sha256": "26b9ee6a01276378844c890e95157932326d43062f134a35f345e19371d9f678"
->>>>>>> e429150b
         },
         "pipfile-spec": 6,
         "requires": {},
@@ -31,17 +14,12 @@
         ]
     },
     "default": {
-<<<<<<< HEAD
-        "17e504d": {
-            "path": "./../arxiv-base-ui"
-=======
         "arxiv-base": {
             "hashes": [
                 "sha256:54836ab321c9c10c2dbf1d0478120a4c4961c2eb982716d81596579277bafe5f"
             ],
             "index": "pypi",
             "version": "==0.6.1"
->>>>>>> e429150b
         },
         "bleach": {
             "hashes": [
