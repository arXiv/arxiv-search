--- conflicted
+++ resolved
@@ -7,12 +7,11 @@
 
 from arxiv.base import Base
 from arxiv.base.middleware import wrap, request_logs
+from arxiv.users import auth
 from search.routes import ui, api
 from search.services import index
 from search.converters import ArchiveConverter
 from search.encode import ISO8601JSONEncoder
-
-from arxiv.users import auth
 
 s3 = FlaskS3()
 
@@ -59,10 +58,9 @@
                auth.middleware.AuthMiddleware])
 
     for error, handler in api.exceptions.get_handlers():
-            app.errorhandler(error)(handler)
+        app.errorhandler(error)(handler)
 
     return app
-<<<<<<< HEAD
 
 def create_classic_api_web_app() -> Flask:
     """Initialize an instance of the search frontend UI web application."""
@@ -84,8 +82,6 @@
                auth.middleware.AuthMiddleware])
 
     for error, handler in api.exceptions.get_handlers():
-            app.errorhandler(error)(handler)
+        app.errorhandler(error)(handler)
 
-    return app
-=======
->>>>>>> fed98935
+    return app