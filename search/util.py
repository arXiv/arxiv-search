--- conflicted
+++ resolved
@@ -1,9 +1,6 @@
 """ Utility functions for arxiv.search """
-<<<<<<< HEAD
 # pylint: disable=C0330
-=======
 
->>>>>>> 38a37ba9
 import re
 from search import logging
 
