--- conflicted
+++ resolved
@@ -5,38 +5,10 @@
 from search.domain import Document, DocMeta, Fulltext
 
 
-<<<<<<< HEAD
-=======
-# QUESTION: is this still necessary? Input and output formats look the same.
-def _reformatDate(datestring: str,
-                  output_format: str = '%Y-%m-%dT%H:%M:%S%z') -> str:
-    """Recast DocMeta date format to ES date format."""
-    try:
-        asdate = datetime.strptime(datestring, '%Y-%m-%dT%H:%M:%S%z')
-    except ValueError:
-        return
-    return asdate.strftime(output_format)
-
-
->>>>>>> 7132d958
 def _prepareSubmitter(meta: DocMeta) -> dict:
     return meta['submitter']
 
 
-<<<<<<< HEAD
-=======
-# QUESTION: is it not true that we are no longer expecting information about
-# previous versions in the docmeta response?
-def _constructSubDate(meta: DocMeta) -> list:
-    # previous_versions = meta.get('previous_versions', [])
-    # current = _reformatDate(meta['created'])
-    # previous = [_reformatDate(v['created']) for v in previous_versions]
-    # previous = list(filter(lambda o: o is not None, previous))
-    # return list(sorted([current] + previous))[::-1]
-    return [_reformatDate(meta['created'])]
-
-
->>>>>>> 7132d958
 def _constructPaperVersion(meta: DocMeta) -> str:
     """Generate a version-qualified paper ID."""
     if 'v' in meta['paper_id']:
@@ -76,8 +48,6 @@
     ('authors', _constructAuthors),
     ('authors_freeform', "authors_utf8"),
     ("author_owners", "author_owners"),
-<<<<<<< HEAD
-
     ("submitted_date", "submitted_date"),
     ("submitted_date_first",
         lambda meta: meta.get('submitted_date_all', [])[0]),
@@ -86,11 +56,6 @@
     ("modified_date", "modified_date"),
     ("updated_date", "updated_date"),
     ("announced_date_first", "announced_date_first"),
-=======
-    ("submitted_date", _constructSubDate),
-    ("modified_date", lambda meta: _reformatDate(meta['modtime'])),
-    ("updated_date", lambda meta: _reformatDate(meta['updated'])),
->>>>>>> 7132d958
     ("is_current", "is_current"),
     ("is_withdrawn", "is_withdrawn"),
     ("license", "license"),
