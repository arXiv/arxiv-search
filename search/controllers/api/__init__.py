"""Controller for search API requests."""

from typing import Tuple, Dict, Any, Optional, List
import re
from datetime import date, datetime
from dateutil.relativedelta import relativedelta
import dateutil.parser
from pytz import timezone
import pytz


from werkzeug.datastructures import MultiDict, ImmutableMultiDict
from werkzeug.exceptions import InternalServerError, BadRequest, NotFound
from flask import url_for

from arxiv import status, taxonomy
from arxiv.base import logging

from search.services import index, fulltext, metadata
from search.controllers.util import paginate
from ...domain import Query, APIQuery, FieldedSearchList, FieldedSearchTerm, \
    DateRange, ClassificationList, Classification, asdict, DocumentSet, \
    Document

logger = logging.getLogger(__name__)
EASTERN = timezone('US/Eastern')


def search(params: MultiDict) -> Tuple[Dict[str, Any], int, Dict[str, Any]]:
    """
    Handle a search request from the API.

    Parameters
    ----------
    params : :class:`MultiDict`
        GET query parameters from the request.

    Returns
    -------
    dict
        Response data (to serialize).
    int
        HTTP status code.
    dict
        Extra headers for the response.
    """
    q = APIQuery()

    # parse advanced classic-style queries
    try:
        parsed_terms = _parse_search_query(params.get('query',''))
        params = params.copy()
        for field, term in parsed_terms.items():
            params[field] = term
    except ValueError:
        raise BadRequest(f"Improper syntax in query: {params.get('query')}")

    # process fielded terms
    query_terms: List[Dict[str, Any]] = []
    terms = _get_fielded_terms(params, query_terms)
    if terms is not None:
        q.terms = terms
    date_range = _get_date_params(params, query_terms)
    if date_range is not None:
        q.date_range = date_range

    primary = params.get('primary_classification')
    if primary:
        primary_classification = _get_classification(primary,
                                                     'primary_classification',
                                                     query_terms)
        q.primary_classification = primary_classification

    secondaries = params.getlist('secondary_classification')
    if secondaries:
        q.secondary_classification = [
            _get_classification(sec, 'secondary_classification', query_terms)
            for sec in secondaries
        ]

    include_fields = _get_include_fields(params, query_terms)
    if include_fields:
        q.include_fields += include_fields

    q = paginate(q, params)     # type: ignore
    document_set = index.search(q, highlight=False)
    document_set.metadata['query'] = query_terms
    logger.debug('Got document set with %i results', len(document_set.results))
    return {'results': document_set, 'query': q}, status.HTTP_200_OK, {}

def classic_query(params: MultiDict) -> Tuple[Dict[str, Any], int, Dict[str, Any]]:
    """
    Handle a search request from the Clasic API.

    First, the method maps old request parameters to new parameters:
    - search_query -> query
    - start -> start
    - max_results -> size

    Then the request is passed to :method:`search()` and returned.

    If ``id_list`` is specified in the parameters and ``search_query`` is
    NOT specified, then each request is passed to :method:`paper()` and
    results are aggregated.

    If ``id_list`` is specified AND ``search_query`` is also specified,
    then the results from :method:`search()` are filtered by ``id_list``.

    Parameters
    ----------
    params : :class:`MultiDict`
        GET query parameters from the request.

    Returns
    -------
    dict
        Response data (to serialize).
    int
        HTTP status code.
    dict
        Extra headers for the response.

    Raises
    ------
    :class:`BadRequest`
        Raised when the search_query and id_list are not specified.
    """
<<<<<<< HEAD
    params = params.copy()
    raw_query = params.get('search_query')

    # parse id_list
    id_list = params.get('id_list', '')
    if id_list:
        id_list = id_list.split(',')
    else:
        id_list = []

    # error if neither search_query nor id_list are specified.
    if not id_list and not raw_query:
        raise BadRequest("Either a search_query or id_list must be specified for the classic API.")

    if raw_query:
        # migrate search_query -> query variable
        params['query'] = raw_query
        del params['search_query']

        # pass to normal search, which will handle parsing
        data, _, _ = search(params)
    
    if id_list and not raw_query:
        # Process only id_lists.
        # Note lack of error handling to implicitly propogate any errors. 
        # Classic API also errors if even one ID is malformed.
        papers = [paper(paper_id) for paper_id in id_list]

        data, _, _ = zip(*papers)
        results = [paper['results'] for paper in data]
        data = { 
            'results' : DocumentSet(results=results, metadata=dict()), # TODO: Aggregate search metadata
            'query' : APIQuery() # TODO: Specify query
        }

    elif id_list and raw_query:
        # Filter results based on id_list
        results = [paper for paper in data['results'].results
                       if paper.paper_id in id_list or paper.paper_id_v in id_list]
        data = { 
            'results' : DocumentSet(results=results, metadata=dict()), # TODO: Aggregate search metadata
            'query' : APIQuery() # TODO: Specify query 
        }

    return data, status.HTTP_200_OK, {}

   
=======
    pass
>>>>>>> fed98935


def paper(paper_id: str) -> Tuple[Dict[str, Any], int, Dict[str, Any]]:
    """
    Handle a request for paper metadata from the API.

    Parameters
    ----------
    paper_id : str
        arXiv paper ID for the requested paper.

    Returns
    -------
    dict
        Response data (to serialize).
    int
        HTTP status code.
    dict
        Extra headers for the response.

    Raises
    ------
    :class:`NotFound`
        Raised when there is no document with the provided paper ID.

    """
    try:
        document = index.get_document(paper_id)
    except index.DocumentNotFound as e:
        logger.error('Document not found')
        raise NotFound('No such document') from e
    return {'results': document}, status.HTTP_200_OK, {}


def _get_include_fields(params: MultiDict, query_terms: List) -> List[str]:
    include_fields = params.getlist('include')
    allowed_fields = Document.fields()
    if include_fields:
        inc = [field for field in include_fields if field in allowed_fields]
        for field in inc:
            query_terms.append({'parameter': 'include', 'value': field})
        return inc
    return []


def _get_fielded_terms(params: MultiDict, query_terms: List) \
        -> Optional[FieldedSearchList]:
    terms = FieldedSearchList()
    for field, _ in Query.SUPPORTED_FIELDS:
        values = params.getlist(field)
        for value in values:
            query_terms.append({'parameter': field, 'value': value})
            terms.append(FieldedSearchTerm(     # type: ignore
                operator='AND',
                field=field,
                term=value
            ))
    if not terms:
        return None
    return terms


def _get_date_params(params: MultiDict, query_terms: List) \
        -> Optional[DateRange]:
    date_params = {}
    for field in ['start_date', 'end_date']:
        value = params.getlist(field)
        if not value:
            continue
        try:
            dt = dateutil.parser.parse(value[0])
            if not dt.tzinfo:
                dt = pytz.utc.localize(dt)
            dt = dt.replace(tzinfo=EASTERN)
        except ValueError:
            raise BadRequest(f'Invalid datetime in {field}')
        date_params[field] = dt
        query_terms.append({'parameter': field, 'value': dt})
    if 'date_type' in params:
        date_params['date_type'] = params.get('date_type') # type: ignore
        query_terms.append({'parameter': 'date_type',
                            'value': date_params['date_type']})
    if date_params:
        return DateRange(**date_params)  # type: ignore
    return None


def _to_classification(value: str, query_terms: List) \
        -> Tuple[Classification, ...]:
    clsns = []
    if value in taxonomy.definitions.GROUPS:
        klass = taxonomy.Group
        field = 'group'
    elif value in taxonomy.definitions.ARCHIVES:
        klass = taxonomy.Archive
        field = 'archive'
    elif value in taxonomy.definitionss.CATEGORIES:
        klass = taxonomy.Category
        field = 'category'
    else:
        raise ValueError('not a valid classification')
    cast_value = klass(value)
    clsns.append(Classification(**{field: {'id': value}}))   # type: ignore
    if cast_value.unalias() != cast_value:
        clsns.append(Classification(**{field: {'id': cast_value.unalias()}}))   # type: ignore
    if cast_value.canonical != cast_value \
            and cast_value.canonical != cast_value.unalias():
        clsns.append(Classification(**{field: {'id': cast_value.canonical}}))   # type: ignore
    return tuple(clsns)
 

def _get_classification(value: str, field: str, query_terms: List) \
        -> Tuple[Classification, ...]:
    try:
        clsns = _to_classification(value, query_terms)
    except ValueError:
        raise BadRequest(f'Not a valid classification term: {field}={value}')
    query_terms.append({'parameter': field, 'value': value})
    return clsns

SEARCH_QUERY_FIELDS = {
    'ti' : 'title',
    'au' : 'author',
    'abs' : 'abstract',
    'co' : 'comments',
    'jr' : 'journal_ref',
    'cat' : 'primary_classification',
    'rn' : 'report_number',
    'id' : 'paper_id',
    'all' : 'all'
}

def _parse_search_query(query: List[str]) -> Dict[str, Any]:
    # TODO: Add support for booleans.
    new_query_params = {}
    terms = query.split()
    
    expect_new = True
    """expect_new handles quotation state."""

    for term in terms:
        if expect_new and term in ["AND", "OR", "ANDNOT"]:
            # TODO: Process booleans
        elif expect_new:
            field, term = term.split(':')

            # quotation handling
            if term.startswith('"') and not term.endswith('"'):
                expect_new = False
            term = term.replace('"', '')

            new_query_params[SEARCH_QUERY_FIELDS[field]] = term
        else:
            # quotation handling, expecting more terms
            if term.endswith('"'):
                expect_new = True
                term = term.replace('"', '')

            new_query_params[SEARCH_QUERY_FIELDS[field]] += " " + term
        
    
    return new_query_params

<|MERGE_RESOLUTION|>--- conflicted
+++ resolved
@@ -125,7 +125,6 @@
     :class:`BadRequest`
         Raised when the search_query and id_list are not specified.
     """
-<<<<<<< HEAD
     params = params.copy()
     raw_query = params.get('search_query')
 
@@ -173,9 +172,6 @@
     return data, status.HTTP_200_OK, {}
 
    
-=======
-    pass
->>>>>>> fed98935
 
 
 def paper(paper_id: str) -> Tuple[Dict[str, Any], int, Dict[str, Any]]:
@@ -319,6 +315,7 @@
     for term in terms:
         if expect_new and term in ["AND", "OR", "ANDNOT"]:
             # TODO: Process booleans
+            pass
         elif expect_new:
             field, term = term.split(':')
 
