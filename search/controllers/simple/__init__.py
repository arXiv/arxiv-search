"""
Handle requests to support the simple search feature.

The primary entrypoint to this module is :func:`.search`, which handles
GET requests to the base search endpoint. It uses :class:`.SimpleSearchForm`
to generate form HTML, validate request parameters, and produce informative
error messages for the user.
"""

from typing import Tuple, Dict, Any, Optional, List

from flask import url_for
from werkzeug.exceptions import InternalServerError, NotFound, BadRequest
<<<<<<< HEAD
from werkzeug.datastructures import MultiDict, ImmutableMultiDict
from flask import url_for

from arxiv import status, identifier, taxonomy
=======
from werkzeug import MultiDict, ImmutableMultiDict
>>>>>>> 9bfa717c

from arxiv.base import logging
from arxiv import status, identifier
from search.services import index, SearchSession
from search.controllers.simple.forms import SimpleSearchForm
from search.controllers.util import paginate, catch_underscore_syntax
from search.domain import (
    Query,
    SimpleQuery,
    Classification,
    ClassificationList,
)


logger = logging.getLogger(__name__)

Response = Tuple[Dict[str, Any], int, Dict[str, Any]]


def search(
    request_params: MultiDict, archives: Optional[List[str]] = None
) -> Response:
    """
    Perform a simple search.

    This supports requests from both the form-based view (provided here) AND
    from the mini search widget displayed on all arXiv.org pages.

    At a minimum, expects the parameter ``value`` in the GET request. This may
    be a match value for a search query, or an arXiv ID.

    Parameters
    ----------
    request_params : :class:`.MultiDict`
    archives : list
        A list of archives within which the search should be performed.

    Returns
    -------
    dict
        Search result response data.
    int
        HTTP status code.
    dict
        Headers to add to the response.

    Raises
    ------
    :class:`.InternalServerError`
        Raised when there is a problem communicating with ES, or there was an
        unexpected problem executing the query.

    """
    if archives is not None and len(archives) == 0:
        raise NotFound("No such archive")

    # We may need to intervene on the request parameters, so we'll
    # reinstantiate as a mutable MultiDict.
    if isinstance(request_params, ImmutableMultiDict):
        request_params = MultiDict(request_params.items(multi=True))

    logger.debug("simple search form")
    response_data = {}  # type: Dict[str, Any]

    logger.debug("simple search request")
    if "query" in request_params:
        try:
            # first check if the URL includes an arXiv ID
            arxiv_id: Optional[str] = identifier.parse_arxiv_id(
                request_params["query"]
            )
            # If so, redirect.
            logger.debug(f"got arXiv ID: {arxiv_id}")
        except ValueError:
            logger.debug("No arXiv ID detected; fall back to form")
            arxiv_id = None
    else:
        arxiv_id = None

    if arxiv_id:
        headers = {"Location": url_for("abs_by_id", paper_id=arxiv_id)}
        return {}, status.HTTP_301_MOVED_PERMANENTLY, headers

    # Here we intervene on the user's query to look for holdouts from the
    # classic search system's author indexing syntax (surname_f). We
    # rewrite with a comma, and show a warning to the user about the
    # change.
    response_data["has_classic_format"] = False
    if "searchtype" in request_params and "query" in request_params:
        if request_params["searchtype"] in ["author", "all"]:
            _query, _classic = catch_underscore_syntax(request_params["query"])
            response_data["has_classic_format"] = _classic
            request_params["query"] = _query

    # Fall back to form-based search.
    form = SimpleSearchForm(request_params)

    if form.query.data:
        # Temporary workaround to support classic help search
        if form.searchtype.data == "help":
            return (
                {},
                status.HTTP_301_MOVED_PERMANENTLY,
                {"Location": f"/help/search?q={form.query.data}"},
            )

        # Support classic "expeirmental" search
        elif form.searchtype.data == "full_text":
            return (
                {},
                status.HTTP_301_MOVED_PERMANENTLY,
                {
                    "Location": "http://search.arxiv.org:8081/"
                    f"?in=&query={form.query.data}"
                },
            )

    q: Optional[Query]
    if form.validate():
        logger.debug("form is valid")
        q = _query_from_form(form)

        if archives is not None:
            q = _update_with_archives(q, archives)

        # Pagination is handled outside of the form.
        q = paginate(q, request_params)

        try:
            # Execute the search. We'll use the results directly in
            #  template rendering, so they get added directly to the
            #  response content.asdict
            response_data.update(SearchSession.search(q))  # type: ignore
        except index.IndexConnectionError as ex:
            # There was a (hopefully transient) connection problem. Either
            #  this will clear up relatively quickly (next request), or
            #  there is a more serious outage.
            logger.error("IndexConnectionError: %s", ex)
            raise InternalServerError(
                "There was a problem connecting to the search index. This is "
                "quite likely a transient issue, so please try your search "
                "again. If this problem persists, please report it to "
                "help@arxiv.org."
            ) from ex
        except index.QueryError as ex:
            # Base exception routers should pick this up and show bug page.
            logger.error("QueryError: %s", ex)
            raise InternalServerError(
                "There was a problem executing your query. Please try your "
                "search again.  If this problem persists, please report it to "
                "help@arxiv.org."
            ) from ex
        except index.OutsideAllowedRange as ex:
            raise BadRequest(
                "Hello clever friend. You can't get results in that range"
                " right now."
            ) from ex

        except Exception as ex:
            logger.error("Unhandled exception: %s", str(ex))
            raise
    else:
        logger.debug("form is invalid: %s", str(form.errors))
        if "order" in form.errors or "size" in form.errors:
            # It's likely that the user tried to set these parameters manually,
            # or that the search originated from somewhere else (and was
            # configured incorrectly).
            simple_url = url_for("ui.search")
            raise BadRequest(
                f"It looks like there's something odd about your search"
                f" request. Please try <a href='{simple_url}'>starting"
                f" over</a>."
            )
        q = None
    response_data["query"] = q
    response_data["form"] = form
    return response_data, status.HTTP_200_OK, {}


def retrieve_document(document_id: str) -> Response:
    """
    Retrieve an arXiv paper by ID.

    Parameters
    ----------
    document_id : str
        arXiv identifier for the paper.

    Returns
    -------
    dict
        Metadata about the paper.
    int
        HTTP status code.
    dict
        Headers to add to the response.

    Raises
    ------
    InternalServerError
        Encountered error in search query.
    NotFound
        No such document

    """
    try:
        result = SearchSession.get_document(document_id)  # type: ignore
    except index.IndexConnectionError as ex:
        # There was a (hopefully transient) connection problem. Either
        #  this will clear up relatively quickly (next request), or
        #  there is a more serious outage.
        logger.error("IndexConnectionError: %s", ex)
        raise InternalServerError(
            "There was a problem connecting to the search index. This is "
            "quite likely a transient issue, so please try your search "
            "again. If this problem persists, please report it to "
            "help@arxiv.org."
        ) from ex
    except index.QueryError as ex:
        # Base exception routers should pick this up and show bug page.
        logger.error("QueryError: %s", ex)
        raise InternalServerError(
            "There was a problem executing your query. Please try your "
            "search again.  If this problem persists, please report it to "
            "help@arxiv.org."
        ) from ex
    except index.DocumentNotFound as ex:
        logger.error("DocumentNotFound: %s", ex)
        raise NotFound(f"Could not find a paper with id {document_id}") from ex
    return {"document": result}, status.HTTP_200_OK, {}


def _update_with_archives(q: SimpleQuery, archives: List[str]) -> SimpleQuery:
    """
    Search within a group or archive.

    Parameters
    ----------
    q : :class:`SimpleQuery`
    groups_or_archives : str

    Returns
    -------
    :class:`SimpleQuery`
    """
    logger.debug("Search within %s", archives)
    q.classification = ClassificationList(
        [
            Classification(archive={"id": archive})  # type: ignore
            for archive in archives
        ]
    )
    return q


def _query_from_form(form: SimpleSearchForm) -> SimpleQuery:
    """
    Generate a :class:`.SimpleQuery` from valid :class:`.SimpleSearchForm`.

    Parameters
    ----------
    form : :class:`.SimpleSearchForm`
        Presumed to be filled and valid.

    Returns
    -------
    :class:`.SimpleQuery`

    """
    q = SimpleQuery()
    q.search_field = form.searchtype.data
    q.value = form.query.data
    q.hide_abstracts = form.abstracts.data == form.HIDE_ABSTRACTS
    order = form.order.data
    if order and order != "None":
        q.order = order
    return q<|MERGE_RESOLUTION|>--- conflicted
+++ resolved
@@ -11,14 +11,7 @@
 
 from flask import url_for
 from werkzeug.exceptions import InternalServerError, NotFound, BadRequest
-<<<<<<< HEAD
 from werkzeug.datastructures import MultiDict, ImmutableMultiDict
-from flask import url_for
-
-from arxiv import status, identifier, taxonomy
-=======
-from werkzeug import MultiDict, ImmutableMultiDict
->>>>>>> 9bfa717c
 
 from arxiv.base import logging
 from arxiv import status, identifier
