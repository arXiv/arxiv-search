"""Tests for simple search controller, :mod:`search.controllers.simple`."""

from unittest import TestCase, mock
<<<<<<< HEAD
from datetime import date, datetime
from dateutil.relativedelta import relativedelta
from werkzeug.datastructures import MultiDict
=======

from werkzeug import MultiDict
>>>>>>> 9bfa717c
from werkzeug.exceptions import InternalServerError, NotFound, BadRequest

from arxiv import status
from search.domain import SimpleQuery
from search.controllers import simple
from search.controllers.simple.forms import SimpleSearchForm
from search.services.index import (
    IndexConnectionError,
    QueryError,
    DocumentNotFound,
)


class TestRetrieveDocument(TestCase):
    """Tests for :func:`.simple.retrieve_document`."""

    @mock.patch("search.controllers.simple.SearchSession")
    def test_encounters_queryerror(self, mock_index):
        """There is a bug in the index or query."""

        def _raiseQueryError(*args, **kwargs):
            raise QueryError("What now")

        mock_index.get_document.side_effect = _raiseQueryError

        with self.assertRaises(InternalServerError):
            try:
                response_data, code, headers = simple.retrieve_document(1)
            except QueryError as ex:
                self.fail("QueryError should be handled (caught %s)" % ex)

        self.assertEqual(
            mock_index.get_document.call_count,
            1,
            "A search should be attempted",
        )

    @mock.patch("search.controllers.simple.SearchSession")
    def test_index_raises_connection_exception(self, mock_index):
        """Index service raises a IndexConnectionError."""
        mock_index.get_document.side_effect = IndexConnectionError

        with self.assertRaises(InternalServerError):
            response_data, code, headers = simple.retrieve_document("124.5678")
        self.assertEqual(
            mock_index.get_document.call_count,
            1,
            "A search should be attempted",
        )
        call_args, call_kwargs = mock_index.get_document.call_args
        self.assertIsInstance(call_args[0], str, "arXiv ID is passed")

        # self.assertEqual(code, status.HTTP_500_INTERNAL_SERVER_ERROR)

    @mock.patch("search.controllers.simple.SearchSession")
    def test_document_not_found(self, mock_index):
        """The document is not found."""

        def _raiseDocumentNotFound(*args, **kwargs):
            raise DocumentNotFound("What now")

        mock_index.get_document.side_effect = _raiseDocumentNotFound

        with self.assertRaises(NotFound):
            try:
                response_data, code, headers = simple.retrieve_document(1)
            except DocumentNotFound as ex:
                self.fail(
                    "DocumentNotFound should be handled (caught %s)" % ex
                )

        self.assertEqual(
            mock_index.get_document.call_count,
            1,
            "A search should be attempted",
        )


class TestSearchController(TestCase):
    """Tests for :func:`.simple.search`."""

    @mock.patch(
        "search.controllers.simple.url_for",
        lambda *a, **k: f'https://arxiv.org/{k["paper_id"]}',
    )
    @mock.patch("search.controllers.simple.SearchSession")
    def test_arxiv_id(self, mock_index):
        """Query parameter contains an arXiv ID."""
        request_data = MultiDict({"query": "1702.00123"})
        response_data, code, headers = simple.search(request_data)
        self.assertEqual(
            code,
            status.HTTP_301_MOVED_PERMANENTLY,
            "Response should be a 301 redirect.",
        )
        self.assertIn("Location", headers, "Location header should be set")

        self.assertEqual(
            mock_index.search.call_count, 0, "No search should be attempted"
        )

    @mock.patch("search.controllers.simple.SearchSession")
    def test_no_form_data(self, mock_index):
        """No form data has been submitted."""
        request_data = MultiDict()
        response_data, code, headers = simple.search(request_data)
        self.assertEqual(code, status.HTTP_200_OK, "Response should be OK.")

        self.assertIn("form", response_data, "Response should include form.")

        self.assertEqual(
            mock_index.search.call_count, 0, "No search should be attempted"
        )

    @mock.patch("search.controllers.simple.SearchSession")
    def test_single_field_term(self, mock_index):
        """Form data are present."""
        mock_index.search.return_value = {"metadata": {}, "results": []}
        request_data = MultiDict({"searchtype": "title", "query": "foo title"})
        response_data, code, headers = simple.search(request_data)
        self.assertEqual(
            mock_index.search.call_count, 1, "A search should be attempted"
        )
        call_args, call_kwargs = mock_index.search.call_args
        self.assertIsInstance(
            call_args[0],
            SimpleQuery,
            "An SimpleQuery is passed to the search index",
        )
        self.assertEqual(code, status.HTTP_200_OK, "Response should be OK.")

    @mock.patch("search.controllers.simple.SearchSession")
    def test_invalid_data(self, mock_index):
        """Form data are invalid."""
        request_data = MultiDict({"searchtype": "title"})
        response_data, code, headers = simple.search(request_data)
        self.assertEqual(code, status.HTTP_200_OK, "Response should be OK.")

        self.assertIn("form", response_data, "Response should include form.")

        self.assertEqual(
            mock_index.search.call_count, 0, "No search should be attempted"
        )

    @mock.patch("search.controllers.simple.SearchSession")
    def test_index_raises_connection_exception(self, mock_index):
        """Index service raises a IndexConnectionError."""

        def _raiseIndexConnectionError(*args, **kwargs):
            raise IndexConnectionError("What now")

        mock_index.search.side_effect = _raiseIndexConnectionError

        request_data = MultiDict({"searchtype": "title", "query": "foo title"})
        with self.assertRaises(InternalServerError):
            response_data, code, headers = simple.search(request_data)

        self.assertEqual(
            mock_index.search.call_count, 1, "A search should be attempted"
        )
        call_args, call_kwargs = mock_index.search.call_args
        self.assertIsInstance(
            call_args[0],
            SimpleQuery,
            "An SimpleQuery is passed to the search index",
        )

    @mock.patch("search.controllers.simple.SearchSession")
    def test_index_raises_query_error(self, mock_index):
        """Index service raises a QueryError."""

        def _raiseQueryError(*args, **kwargs):
            raise QueryError("What now")

        mock_index.search.side_effect = _raiseQueryError

        request_data = MultiDict({"searchtype": "title", "query": "foo title"})
        with self.assertRaises(InternalServerError):
            try:
                response_data, code, headers = simple.search(request_data)
            except QueryError as ex:
                self.fail("QueryError should be handled (caught %s)" % ex)

        self.assertEqual(
            mock_index.search.call_count, 1, "A search should be attempted"
        )


class TestSimpleSearchForm(TestCase):
    """Tests for :class:`.SimpleSearchForm`."""

    def test_searchtype_only(self):
        """User has entered only a searchtype (field)."""
        data = MultiDict({"searchtype": "title"})
        form = SimpleSearchForm(data)
        self.assertFalse(form.validate(), "Form should be invalid")

    def test_query_only(self):
        """User has entered only a query (value); this should never happen."""
        data = MultiDict({"query": "someone monkeyed with the request"})
        form = SimpleSearchForm(data)
        self.assertFalse(form.validate(), "Form should be invalid")

    def test_query_and_searchtype(self):
        """User has entered a searchtype (field) and query (value)."""
        data = MultiDict({"searchtype": "title", "query": "foo title"})
        form = SimpleSearchForm(data)
        self.assertTrue(form.validate(), "Form should be valid")


class TestQueryFromForm(TestCase):
    """Tests for :func:`.simple._query_from_form`."""

    def test_multiple_simple(self):
        """Form data has three simple."""
        data = MultiDict({"searchtype": "title", "query": "foo title"})
        form = SimpleSearchForm(data)
        query = simple._query_from_form(form)
        self.assertIsInstance(
            query, SimpleQuery, "Should return an instance of SimpleQuery"
        )

    def test_form_data_has_order(self):
        """Form data includes sort order."""
        data = MultiDict(
            {
                "searchtype": "title",
                "query": "foo title",
                "order": "submitted_date",
            }
        )
        form = SimpleSearchForm(data)
        query = simple._query_from_form(form)
        self.assertIsInstance(
            query, SimpleQuery, "Should return an instance of SimpleQuery"
        )
        self.assertEqual(query.order, "submitted_date")

    def test_form_data_has_no_order(self):
        """Form data includes sort order parameter, but it is 'None'."""
        data = MultiDict(
            {"searchtype": "title", "query": "foo title", "order": "None"}  #
        )
        form = SimpleSearchForm(data)
        query = simple._query_from_form(form)
        self.assertIsInstance(
            query, SimpleQuery, "Should return an instance of SimpleQuery"
        )
        self.assertIsNone(query.order, "Order should be None")

    def test_querystring_has_wildcard_at_start(self):
        """Querystring starts with a wildcard."""
        data = MultiDict({"searchtype": "title", "query": "*foo title"})
        form = SimpleSearchForm(data)
        self.assertFalse(form.validate(), "Form should be invalid")

    def test_input_whitespace_is_stripped(self):
        """If query has padding whitespace, it should be removed."""
        data = MultiDict({"searchtype": "title", "query": " foo title "})
        form = SimpleSearchForm(data)
        self.assertTrue(form.validate(), "Form should be valid.")
        self.assertEqual(form.query.data, "foo title")

    def test_querystring_has_unbalanced_quotes(self):
        """Querystring has an odd number of quote characters."""
        data = MultiDict({"searchtype": "title", "query": '"rhubarb'})
        form = SimpleSearchForm(data)
        self.assertFalse(form.validate(), "Form should be invalid")

        data["query"] = '"rhubarb"'
        form = SimpleSearchForm(data)
        self.assertTrue(form.validate(), "Form should be valid")

        data["query"] = '"rhubarb" "pie'
        form = SimpleSearchForm(data)
        self.assertFalse(form.validate(), "Form should be invalid")

        data["query"] = '"rhubarb" "pie"'
        form = SimpleSearchForm(data)
        self.assertTrue(form.validate(), "Form should be valid")


class TestPaginationParametersAreFunky(TestCase):
    """
    The user may have monkeyed with the order or sort parameters.

    Since these are limited to specific values, there is no other reason for
    them to be invalid. Given that they are passed around among
    views (to persist users' selection), it's important to break the chain.
    To do this, we return a 400 Bad Request, with a clean link back to the
    search form.
    """

    @mock.patch("search.controllers.simple.url_for")
    def test_order_is_invalid(self, mock_url_for):
        """The order parameter on the request is invalid."""
        request_data = MultiDict(
            {
                "searchtype": "title",
                "query": "foo title",
                "size": 50,  # Valid.
                "order": "foo",  # Invalid
            }
        )
        with self.assertRaises(BadRequest):
            simple.search(request_data)

    @mock.patch("search.controllers.simple.url_for")
    def test_size_is_invalid(self, mock_url_for):
        """The order parameter on the request is invalid."""
        request_data = MultiDict(
            {
                "searchtype": "title",
                "query": "foo title",
                "size": 51,  # Invalid
                "order": "",  # Valid
            }
        )
        with self.assertRaises(BadRequest):
            simple.search(request_data)


class TestClassicAuthorSyntaxIsIntercepted(TestCase):
    """
    The user may have entered an author query using `surname_f` syntax.

    This is an artefact of the classic search system, and not intended to be
    supported. Nevertheless, users have become accustomed to this syntax. We
    therefore rewrite the query using a comma, and show the user a warning
    about the syntax change.
    """

    @mock.patch("search.controllers.simple.SearchSession")
    def test_all_fields_search_contains_classic_syntax(self, mock_index):
        """User has entered a `surname_f` query in an all-fields search."""
        request_data = MultiDict(
            {
                "searchtype": "all",
                "query": "franklin_r",
                "size": 50,
                "order": "",
            }
        )
        mock_index.search.return_value = {"metadata": {}, "results": []}

        data, code, headers = simple.search(request_data)
        self.assertEqual(
            data["query"].value,
            "franklin, r",
            "The query should be rewritten.",
        )
        self.assertTrue(
            data["has_classic_format"],
            "A flag denoting the syntax interception should be set"
            " in the response context, so that a message may be"
            " rendered in the template.",
        )

    @mock.patch("search.controllers.simple.SearchSession")
    def test_author_search_contains_classic_syntax(self, mock_index):
        """User has entered a `surname_f` query in an author search."""
        request_data = MultiDict(
            {
                "searchtype": "author",
                "query": "franklin_r",
                "size": 50,
                "order": "",
            }
        )
        mock_index.search.return_value = {"metadata": {}, "results": []}

        data, code, headers = simple.search(request_data)
        self.assertEqual(
            data["query"].value,
            "franklin, r",
            "The query should be rewritten.",
        )
        self.assertTrue(
            data["has_classic_format"],
            "A flag denoting the syntax interception should be set"
            " in the response context, so that a message may be"
            " rendered in the template.",
        )

    @mock.patch("search.controllers.simple.SearchSession")
    def test_all_fields_search_multiple_classic_syntax(self, mock_index):
        """User has entered a classic query with multiple authors."""
        request_data = MultiDict(
            {
                "searchtype": "all",
                "query": "j franklin_r hawking_s",
                "size": 50,
                "order": "",
            }
        )
        mock_index.search.return_value = {"metadata": {}, "results": []}

        data, code, headers = simple.search(request_data)
        self.assertEqual(
            data["query"].value,
            "j franklin, r; hawking, s",
            "The query should be rewritten.",
        )
        self.assertTrue(
            data["has_classic_format"],
            "A flag denoting the syntax interception should be set"
            " in the response context, so that a message may be"
            " rendered in the template.",
        )

    @mock.patch("search.controllers.simple.SearchSession")
    def test_title_search_contains_classic_syntax(self, mock_index):
        """User has entered a `surname_f` query in a title search."""
        request_data = MultiDict(
            {
                "searchtype": "title",
                "query": "franklin_r",
                "size": 50,
                "order": "",
            }
        )
        mock_index.search.return_value = {"metadata": {}, "results": []}

        data, code, headers = simple.search(request_data)
        self.assertEqual(
            data["query"].value,
            "franklin_r",
            "The query should not be rewritten.",
        )
        self.assertFalse(
            data["has_classic_format"],
            "Flag should not be set, as no rewrite has occurred.",
        )<|MERGE_RESOLUTION|>--- conflicted
+++ resolved
@@ -1,14 +1,7 @@
 """Tests for simple search controller, :mod:`search.controllers.simple`."""
 
 from unittest import TestCase, mock
-<<<<<<< HEAD
-from datetime import date, datetime
-from dateutil.relativedelta import relativedelta
 from werkzeug.datastructures import MultiDict
-=======
-
-from werkzeug import MultiDict
->>>>>>> 9bfa717c
 from werkzeug.exceptions import InternalServerError, NotFound, BadRequest
 
 from arxiv import status
